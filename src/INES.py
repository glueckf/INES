from enum import Enum
from dataclasses import dataclass

import numpy as np

from Node import Node
<<<<<<< HEAD
from network import generate_eventrates, create_random_tree, generate_events
=======
from network import generate_eventrates, create_random_tree,generate_events, compressed_graph, treeDict
>>>>>>> 578d507f
from graph import create_fog_graph
from graph import draw_graph
from allPairs import populate_allPairs
from queryworkload import generate_workload
from selectivity import initialize_selectivities
from src.kraken.operator_placement_legacy_hook import calculate_integrated_approach, write_results_to_csv, print_kraken
from write_config_single import generate_config_buffer
from singleSelectivities import initializeSingleSelectivity
from helper.parse_network import initialize_globals
from helper.structures import initEventNodes
from combigen import populate_projFilterDict, removeFilters, generate_combigen
from helper.structures import getLongest
from operatorplacement import calculate_operatorPlacement
from generateEvalPlan import generate_eval_plan


class SimulationMode(Enum):
    """Defines different simulation configuration modes for reproducible experiments."""
    RANDOM = "random"  # All components randomly generated
    FIXED_TOPOLOGY = "fixed_topology"  # Fixed network topology, rest random
    FIXED_WORKLOAD = "fixed_workload"  # Fixed topology + workload, rest random
    FULLY_DETERMINISTIC = "deterministic"  # All components fixed for reproducibility


@dataclass
class SimulationConfig:
    """Configuration class for INES simulation parameters."""
    # Network parameters
    network_size: int = 12
    event_skew: float = 0.3
    node_event_ratio: float = 0.5
    max_parents: int = 10
    num_event_types: int = 6

    # Query parameters
    query_size: int = 3
    query_length: int = 5

    # Simulation mode
    mode: SimulationMode = SimulationMode.RANDOM

    def is_topology_fixed(self) -> bool:
        """Check if network topology should be hardcoded."""
        return self.mode in [SimulationMode.FIXED_TOPOLOGY, SimulationMode.FIXED_WORKLOAD,
                             SimulationMode.FULLY_DETERMINISTIC]

    def is_workload_fixed(self) -> bool:
        """Check if query workload should be hardcoded."""
        return self.mode in [SimulationMode.FIXED_WORKLOAD, SimulationMode.FULLY_DETERMINISTIC]

    def is_selectivities_fixed(self) -> bool:
        """Check if selectivities should be hardcoded."""
        return self.mode == SimulationMode.FULLY_DETERMINISTIC

    @classmethod
    def create_random(cls, **kwargs) -> 'SimulationConfig':
        """Create a fully random simulation configuration."""
        return cls(mode=SimulationMode.RANDOM, **kwargs)

    @classmethod
    def create_fixed_topology(cls, **kwargs) -> 'SimulationConfig':
        """Create configuration with fixed topology, rest random."""
        return cls(mode=SimulationMode.FIXED_TOPOLOGY, **kwargs)

    @classmethod
    def create_fixed_workload(cls, **kwargs) -> 'SimulationConfig':
        """Create configuration with fixed topology and workload, rest random."""
        return cls(mode=SimulationMode.FIXED_WORKLOAD, **kwargs)

    @classmethod
    def create_deterministic(cls, **kwargs) -> 'SimulationConfig':
        """Create fully deterministic configuration for reproducible results."""
        return cls(mode=SimulationMode.FULLY_DETERMINISTIC, **kwargs)


from prepp import generate_prePP
import csv


def create_hardcoded_tree():
    """
    Create a hardcoded topology with 12 nodes in a hierarchical structure:
    - Layer 0: Node 0 (Cloud)
    - Layer 1: Nodes 1, 2
    - Layer 2: Nodes 3, 4, 5
    - Layer 3: Nodes 6, 7, 8, 9, 10, 11 (Leaf nodes)

    Based on expected output structure where all intermediate nodes connect to all leaf nodes.
    """
    from Node import Node
    import math

    # Initialize network and event tracking
    nw = []
    eList = {}

    # Define event rates with strong variation
    base_eventrates = generate_hardcoded_primitive_events()

    # Create nodes with decreasing compute power by layer
    nodes = {}

    # Layer 0: Cloud (Node 0)
    nodes[0] = Node(id=0, compute_power=math.inf, memory=math.inf)
    nodes[0].eventrates = [0] * len(base_eventrates)
    nw.append(nodes[0])

    # Layer 1: Nodes 1, 2
    for node_id in [1, 2]:
        nodes[node_id] = Node(id=node_id, compute_power=30, memory=30)
        nodes[node_id].eventrates = [0] * len(base_eventrates)
        nw.append(nodes[node_id])

    # Layer 2: Nodes 3, 4, 5
    for node_id in [3, 4, 5]:
        nodes[node_id] = Node(id=node_id, compute_power=20, memory=20)
        nodes[node_id].eventrates = [0] * len(base_eventrates)
        nw.append(nodes[node_id])

    # Layer 3: Leaf nodes 6, 7, 8, 9, 10, 11
    for node_id in [6, 7, 8, 9, 10, 11]:
        nodes[node_id] = Node(id=node_id, compute_power=10, memory=10)
        nodes[node_id].eventrates = [0] * len(base_eventrates)
        nw.append(nodes[node_id])

    # Set up parent-child relationships based on expected output
    # Cloud connections (Layer 0 -> Layer 1)
    nodes[0].Child = [nodes[1], nodes[2]]
    nodes[1].Parent = [nodes[0]]
    nodes[2].Parent = [nodes[0]]

    # Layer 1 -> Layer 2 connections (partial connectivity, not full mesh)
    nodes[1].Child = [nodes[3], nodes[5]]  # Node 1 connects only to nodes 3, 5
    nodes[2].Child = [nodes[3], nodes[4]]  # Node 2 connects only to nodes 3, 4

    # Each node in layer 2 has selected parents
    nodes[3].Parent = [nodes[1], nodes[2]]  # Node 3 has both parents
    nodes[4].Parent = [nodes[2]]  # Node 4 has only node 2 as parent
    nodes[5].Parent = [nodes[1]]  # Node 5 has only node 1 as parent

    # Layer 2 -> Layer 3 connections (realistic overlap with varied parent counts)
    nodes[3].Child = [nodes[6], nodes[7], nodes[8], nodes[9]]  # Node 3 connects to 6,7,8,9
    nodes[4].Child = [nodes[6], nodes[7], nodes[8], nodes[9], nodes[10]]  # Node 4 connects to 6,7,8,9,10
    nodes[5].Child = [nodes[6], nodes[10], nodes[11]]  # Node 5 connects to 6,10,11

    # Realistic parent distribution: mix of 1, 2, and 3 parents per leaf node
    nodes[6].Parent = [nodes[3], nodes[4], nodes[5]]  # Node 6: 3 parents (3,4,5)
    nodes[7].Parent = [nodes[3], nodes[4]]  # Node 7: 1 parent (3, 4)
    nodes[8].Parent = [nodes[3], nodes[4]]  # Node 8: 2 parents (3,4)
    nodes[9].Parent = [nodes[3], nodes[4]]  # Node 9: 2 parents (3,4)
    nodes[10].Parent = [nodes[4], nodes[5]]  # Node 10: 2 parents (4,5)
    nodes[11].Parent = [nodes[5]]  # Node 11: 1 parent (5)

    # Assign events to leaf nodes with varied distributions
    # Event assignments with diverse event rate combinations
    event_assignments = {
        6: [0, 4],  # Node 6: Events A (1000), E (800)
        7: [1, 2, 3],  # Node 7: Events B (2), C (45), D (203)
        # 8: [0, 2, 4],          # Node 8: Events A (1000), C (45), E (800)
        8: [0, 2],  # Node 8: Events A (1000), C (45)
        # 9: [3,5]
        9: [3],  # Node 9: Events D (203), F (5)
        10: [0, 1, 5],  # Node 10: Events A (1000), B (2), F (5)
        11: [2, 3, 4, 5]  # Node 11: Events C (45), D (203), E (800), F (5)
    }

    # Apply event assignments
    for leaf_id, event_indices in event_assignments.items():
        for event_idx in event_indices:
            nodes[leaf_id].eventrates[event_idx] = base_eventrates[event_idx]

    # Build eList - each leaf node gets its actual ancestor IDs based on the new topology
    eList[6] = [0, 1, 2, 3, 4, 5]  # Node 6: ancestors through nodes 3, 4, and 5 (all paths)
    eList[7] = [0, 1, 2, 3, 4]  # Node 7: ancestors through node 3 and 4
    eList[8] = [0, 1, 2, 3, 4]  # Node 8: ancestors through nodes 3 and 4
    eList[9] = [0, 1, 2, 3, 4]  # Node 9: ancestors through nodes 3 and 4
    eList[10] = [0, 1, 2, 4, 5]  # Node 10: ancestors through nodes 4 and 5
    eList[11] = [0, 1, 5]  # Node 11: ancestors through node 5 only

    root = nodes[0]
    return root, nw, eList


def generate_hardcoded_workload():
    """
    Generate a hardcoded workload with 4 queries showing synergies:
    - 2 simple queries
    - 1 medium complexity query
    - 1 complex nested query

    Queries share common subexpressions for optimization potential.
    """
    from helper.Tree import PrimEvent, SEQ, AND
    from queryworkload import number_children

    queries = []

    # Query 1: Simple SEQ - SEQ(A, B, C)
    q1 = SEQ(PrimEvent('A'), PrimEvent('B'), PrimEvent('C'))
    q1 = number_children(q1)
    queries.append(q1)

    # # Query 2:
    # q2 = AND(PrimEvent('A'), PrimEvent('B'))
    # q2 = number_children(q2)
    # queries.append(q2)
    #
    # # Query 3: Simple AND with shared elements - AND(A, B, D)
    # q3 = AND(PrimEvent('A'), PrimEvent('B'), PrimEvent('D'))
    # q3 = number_children(q3)
    # queries.append(q3)
    #
    # # Query 4: Medium complexity - SEQ(A, B, AND(E, F))
    # # Shares A, B with queries 1 and 2
    # q4 = SEQ(PrimEvent('A'), PrimEvent('B'), AND(PrimEvent('E'), PrimEvent('F')))
    # q4 = number_children(q4)
    # queries.append(q4)
    #
    # # Query 4: Complex nested - AND(SEQ(A, B, C), D, SEQ(E, F))
    # # Shares SEQ(A, B, C) with query 1, and has synergy with query 3
    # q5 = AND(SEQ(PrimEvent('A'), PrimEvent('B'), PrimEvent('C')), PrimEvent('D'), SEQ(PrimEvent('E'), PrimEvent('F')))
    # q5 = number_children(q5)
    # queries.append(q5)
    #
    # # Query 6: AND(A, B, C)
    # q6 = AND(PrimEvent('A'), PrimEvent('B'), PrimEvent('C'))
    # q6 = number_children(q6)
    # queries.append(q6)

    return queries


def generate_hardcoded_selectivities():
    """
    Generate hardcoded selectivities for consistent results across simulation runs.
    This eliminates the randomness in selectivity generation.
    
    This function generates selectivities for all combinations of events A-F,
    using the selectivities from the first run of the original random simulation.
    """
    # From the original run output - these are the selectivities that were used
    # in the first simulation run to ensure consistency
    selectivities = {
        'CB': 1, 'BC': 1,  # C-B and B-C: 100% selectivity
        'AD': 0.0394089916562073, 'DA': 0.0394089916562073,  # A-D and D-A: ~3.9%
        'CA': 0.050898519659186986, 'AC': 0.050898519659186986,  # C-A and A-C: ~5.1%
        'DF': 1, 'FD': 1,  # D-F and F-D: 100% selectivity
        'ED': 1, 'DE': 1,  # E-D and D-E: 100% selectivity
        'EA': 0.06653100823467012, 'AE': 0.06653100823467012,  # E-A and A-E: ~6.7%
        'DB': 0.08737603662227181, 'BD': 0.08737603662227181,  # D-B and B-D: ~8.7%
        'EB': 0.08525918368867062, 'BE': 0.08525918368867062,  # E-B and B-E: ~8.5%
        'CF': 0.032539286285100014, 'FC': 0.032539286285100014,  # C-F and F-C: ~3.3%
        'EC': 0.09001062335728674, 'CE': 0.09001062335728674,  # E-C and C-E: ~9.0%
        'CD': 1, 'DC': 1,  # C-D and D-C: 100% selectivity
        'AB': 0.0013437, 'BA': 0.0013437,  # A-B and B-A: ~0.13%
        'EF': 0.04513571523602232, 'FE': 0.04513571523602232,  # E-F and F-E: ~4.5%
        'BF': 0.09888225719599508, 'FB': 0.09888225719599508,  # B-F and F-B: ~9.9%
        'AF': 0.024810748715466777, 'FA': 0.024810748715466777  # A-F and F-A: ~2.5%
    }

    # Devide selectivities by 10 to make them more realistic
    # TODO: Discuss correctness of this approach with Ariane
    for key in selectivities:
        selectivities[key] /= 1

    # Generate experiment data (used for analysis)
    selectivity_values = list(selectivities.values())
    import numpy as np
    selectivitiesExperimentData = [0.01, np.median(selectivity_values)]  # [min_bound, median]

    return selectivities, selectivitiesExperimentData


def generate_hardcoded_primitive_events():
    """
    Generate hardcoded primitive events for consistent results across simulation runs.
    This ensures that single_selectivity calculations remain consistent when using hardcoded selectivities.
    
    Returns a fixed event distribution that matches the expected selectivity patterns.
    """
    # Fixed primitive events distribution: A=1000, B=0, C=1000, D=0, E=0, F=0
    # This distribution is consistent with the hardcoded selectivities above
    # return [10000, 20, 450, 203, 800, 5]
    return [1000, 2, 45, 203, 800, 5]  # A=1000, B=2, C=45, D=203, E=800, F=5


def calculate_global_eventrates(self):
    # print("Hook")
    global_event_rates = np.zeros_like(self.network[0].eventrates)
    for node in self.network:
        if len(node.eventrates) > 0:
            # Take every eventrate from the node
            global_event_rates = np.add(global_event_rates, node.eventrates)
    result = list(global_event_rates)
    return result


def update_prepp_results(self, prepp_results):
    print("Debug hook")

    CLOUD_NODE_ID = 0

    query_workload = self.query_workload

    prepp_eval_plan = self.eval_plan[0].projections

    total_costs = prepp_results[0]
    calculation_time = prepp_results[1]
    max_push_pull_latency = prepp_results[2]
    transmission_ratio = prepp_results[3]
    total_push_costs = prepp_results[4]

    # We need to add the costs of sending the events to the cloud to the prepp results

    all_sinks_from_workload = []

    for i in prepp_eval_plan:
        projection = i.name.name
        if projection in query_workload:
            # Here we need to calculate the costs for sending query from placement to sink:
            placement_nodes = i.name.sinks
            for placed_node in placement_nodes:
                all_sinks_from_workload.append(placed_node)
                hops_from_node_to_cloud = self.allPairs[placed_node][CLOUD_NODE_ID]
                query_output_rate = self.h_projrates.get(projection, 1.0)[1]
                total_costs += hops_from_node_to_cloud * query_output_rate

    final_transmission_ratio = total_costs / total_push_costs if total_push_costs > 0 else 0

    # For the latency it is a little tricky.
    # If a query from the workload is placed on the cloud, we do not need to add any latency.
    # If all queries are placed below the cloud, we need to add the latency from the highest placed node to the cloud.
    max_additional_latency = 0
    min_distance_to_cloud = float('inf')

    if not any(node == CLOUD_NODE_ID for node in all_sinks_from_workload):
        # Find closest node to the cloud
        for node in all_sinks_from_workload:
            distance_to_cloud = self.allPairs[node][CLOUD_NODE_ID]
            if distance_to_cloud < min_distance_to_cloud:
                min_distance_to_cloud = distance_to_cloud

        max_additional_latency = min_distance_to_cloud

    max_push_pull_latency += max_additional_latency

    return total_costs, calculation_time, max_push_pull_latency, final_transmission_ratio


class INES():
    allPairs: list
    network: list[Node]
    eventrates: list[list[int]]
    query_workload = None
    selectivities = None
    selectivitiesExperimentData = None
    primitiveEvents: list[int]
    config_single: None
    single_selectivity = None
    nwSize: int
    node_event_ratio: float
    number_eventtypes: int
    eventskew: float
    max_parents: int
    query_size: int
    query_length: int
    networkParams: list
    eval_plan = None
    central_eval_plan = None
    experiment_result = None
    prim = None
    CURRENT_SECTION = ''
    eList = {}
    h_treeDict = {}

    "Helper Variables from different Files - namespace issues"
    h_network_data = None
    h_rates_data = None
    h_primEvents = None
    h_instances = None
    h_nodes = None
    h_projlist = []
    h_projrates = {}
    h_projsPerQuery = {}
    h_sharedProjectionsDict = {}
    h_sharedProjectionsList = []
    h_eventNodes = None
    h_IndexEventNodes = None
    h_projFilterDict = None
    h_longestPath = None
    h_mycombi = None
    #h_combiDict = None
    h_criticalMSTypes_criticalMSProjs = None
    h_combiExperimentData = None
    h_criticalMSTypes = None
    h_criticalMSProjs = None
    h_combiDict = {}
    h_globalPartitioninInputTypes = {}
    h_globalSiSInputTypes = {}
    h_placementTreeDict = {}

    def __init__(self, config: SimulationConfig):
        """
        Initialize INES simulation with the provided configuration.
        
        Args:
            config: SimulationConfig object containing all simulation parameters
        """

        # Store configuration and extract parameters
        self.config = config
        self.nwSize = config.network_size
        self.node_event_ratio = config.node_event_ratio
        self.number_eventtypes = config.num_event_types
        self.eventskew = config.event_skew
        self.max_parents = config.max_parents
        self.query_size = config.query_size
        self.query_length = config.query_length

<<<<<<< HEAD
        # Initialize result schema for experiments
        self.schema = ["ID", "TransmissionRatio", "Transmission", "INEvTransmission", "FilterUsed", "Nodes",
                       "EventSkew", "EventNodeRatio", "WorkloadSize", "NumberProjections", "MinimalSelectivity",
                       "MedianSelectivity", "CombigenComputationTime", "Efficiency", "PlacementComputationTime",
                       "centralHopLatency", "Depth", "CentralTransmission", "LowerBound", "EventTypes",
                       "MaximumParents", "exact_costs", "PushPullTime", "MaxPushPullLatency", "endTransmissionRatio"]
=======
    def __init__(self, nwSize: int, node_event_ratio: float, num_eventtypes: int, eventskew: float, max_partens: int, query_size: int, query_length:int):
        self.schema = ["ID", "TransmissionRatio", "Transmission","INEvTransmission","FilterUsed", "Nodes", "EventSkew", "EventNodeRatio", "WorkloadSize", "NumberProjections", "MinimalSelectivity", "MedianSelectivity","CombigenComputationTime", "Efficiency", "PlacementComputationTime", "centralHopLatency", "Depth",  "CentralTransmission", "LowerBound", "EventTypes", "MaximumParents", "exact_costs","PushPullTime","MaxPushPullLatency"] 
        self.nwSize = nwSize
        self.node_event_ratio = node_event_ratio
        self.number_eventtypes = num_eventtypes
        self.eventskew = eventskew
        self.max_parents = max_partens
        self.query_size = query_size
        self.query_length = query_length
>>>>>>> 578d507f

        # Initialize core simulation parameters
        from projections import generate_all_projections
        eventrates_per_source = generate_eventrates(config.event_skew, config.num_event_types)
        self.eventrates = eventrates_per_source
        self.networkParams = [self.eventskew, self.number_eventtypes, self.node_event_ratio, self.nwSize,
                              min(self.eventrates) / max(self.eventrates)]

        # Generate primitive events - use hardcoded values for consistent selectivity calculations
        if config.is_selectivities_fixed():
            self.primitiveEvents = generate_hardcoded_primitive_events()
        else:
            self.primitiveEvents = eventrates_per_source

        # Initialize simulation components based on configuration mode
        self._initialize_network_topology()
        self._initialize_network_graph()
        self._initialize_query_workload()
        self._initialize_selectivities()

        global_event_rates = calculate_global_eventrates(self)
        self.primitiveEvents = global_event_rates
        self.eventrates = global_event_rates

        # Generate configuration and single selectivities for detailed analysis
        self.config_single = generate_config_buffer(self.network, self.query_workload, self.selectivities)
        deterministic_flag = self.config.is_selectivities_fixed()
        print(
            f"[INES_DEBUG] Calling initializeSingleSelectivity with is_deterministic={deterministic_flag} (mode={self.config.mode})")
        self.single_selectivity = initializeSingleSelectivity(self.CURRENT_SECTION, self.config_single,
                                                              self.query_workload, deterministic_flag)

        # Initialize remaining simulation components (legacy processing pipeline)
        self.h_network_data, self.h_rates_data, self.h_primEvents, self.h_instances, self.h_nodes = initialize_globals(
            self.network)
        self.h_eventNodes, self.h_IndexEventNodes = initEventNodes(self.h_nodes, self.h_network_data)
        self.h_projlist, self.h_projrates, self.h_projsPerQuery, self.h_sharedProjectionsDict, self.h_sharedProjectionsList = generate_all_projections(
            self)
        self.h_projFilterDict = populate_projFilterDict(self)
        self.h_projFilterDict = removeFilters(self)
        self.h_mycombi, self.h_combiDict, self.h_criticalMSTypes_criticalMSProjs, self.h_combiExperimentData = generate_combigen(
            self)
        self.h_criticalMSTypes, self.h_criticalMSProjs = self.h_criticalMSTypes_criticalMSProjs

        # integrated_operator_placement_results = calculate_integrated_approach(self, 'test', 0)

        # Print comprehensive placement results
        # print_kraken(integrated_operator_placement_results)

        (self.eval_plan, self.central_eval_plan, self.experiment_result, self.results) = calculate_operatorPlacement(
            self, 'test', 0)

        # Add prepp results to complete the schema (4 additional columns)
        from generateEvalPlan import generate_eval_plan
        self.plan = generate_eval_plan(self.network, self.selectivities, self.eval_plan, self.central_eval_plan,
                                       self.query_workload)
        deterministic_flag = self.config.is_selectivities_fixed()
        print(
            f"[INES_DEBUG] Calling generate_prePP with is_deterministic={deterministic_flag} (mode={self.config.mode})")
        prepp_results = generate_prePP(self.plan, 'ppmuse', 'e', 1, 0, 1, True, self.allPairs, deterministic_flag)

        __final_prepp_costs = int(update_prepp_results(self, prepp_results)[0])

        # __costs_integrated = int(integrated_operator_placement_results['formatted_results']['summary']['total_cost'])
        __sequential_costs = int(prepp_results[0])

        # Only take the first 4 results to match the schema
        self.results += prepp_results[0:4]

        # Get the ID from the INES simulation as a foreign key, to later map both
        ines_simulation_id = self.results[0]



        # write_results_to_csv(integrated_operator_placement_results, ines_simulation_id)

    def _initialize_network_topology(self):
        """Create network topology based on configuration mode."""
        if self.config.is_topology_fixed():
            self.root, self.network, self.eList = create_hardcoded_tree()
        else:
            self.root, self.network, self.eList = create_random_tree(
                self.nwSize, self.eventrates, self.node_event_ratio, self.max_parents)

    def _initialize_network_graph(self):
        """Initialize network graph and distance calculations."""
        self.graph = create_fog_graph(self.network)
        self.allPairs = populate_allPairs(self.graph)
        self.h_longestPath = getLongest(self.allPairs)
<<<<<<< HEAD

    def _initialize_query_workload(self):
        """Generate query workload based on configuration mode."""
        if self.config.is_workload_fixed():
            self.query_workload = generate_hardcoded_workload()
        else:
            self.query_workload = generate_workload(self.query_size, self.query_length, self.primitiveEvents)

    def _initialize_selectivities(self):
        """Initialize selectivities based on configuration mode."""
        if self.config.is_selectivities_fixed():
            self.selectivities, self.selectivitiesExperimentData = generate_hardcoded_selectivities()
        else:
            self.selectivities, self.selectivitiesExperimentData = initialize_selectivities(self.primitiveEvents)

    @classmethod
    def create_legacy(cls, nwSize: int, node_event_ratio: float, num_eventtypes: int,
                      eventskew: float, max_partens: int, query_size: int, query_length: int,
                      hardcoded_topology: bool = False, hardcoded_workload: bool = False,
                      hardcoded_selectivities: bool = False) -> 'INES':
        """
        Create INES instance using legacy boolean parameters (for backward compatibility).
        
        Usage examples:
        - Fully random: INES.create_legacy(12, 0.5, 6, 0.3, 10, 3, 5)
        - Fixed topology: INES.create_legacy(12, 0.5, 6, 0.3, 10, 3, 5, hardcoded_topology=True)
        - Fixed workload: INES.create_legacy(12, 0.5, 6, 0.3, 10, 3, 5, hardcoded_topology=True, hardcoded_workload=True)  
        - Fully deterministic: INES.create_legacy(12, 0.5, 6, 0.3, 10, 3, 5, hardcoded_topology=True, hardcoded_workload=True, hardcoded_selectivities=True)
        """
        # Convert legacy booleans to SimulationMode
        if hardcoded_selectivities:
            mode = SimulationMode.FULLY_DETERMINISTIC
        elif hardcoded_workload:
            mode = SimulationMode.FIXED_WORKLOAD
        elif hardcoded_topology:
            mode = SimulationMode.FIXED_TOPOLOGY
        else:
            mode = SimulationMode.RANDOM

        config = SimulationConfig(
            network_size=nwSize,
            node_event_ratio=node_event_ratio,
            num_event_types=num_eventtypes,
            event_skew=eventskew,
            max_parents=max_partens,
            query_size=query_size,
            query_length=query_length,
            mode=mode
        )
        return cls(config)

        # This is important to variious files afterwards
        self.h_network_data, self.h_rates_data, self.h_primEvents, self.h_instances, self.h_nodes = initialize_globals(
            self.network)
        # print(f"DATA {self.h_network_data} and NETWORK {self.h_nodes}")
        self.h_eventNodes, self.h_IndexEventNodes = initEventNodes(self.h_nodes, self.h_network_data)
        # self.h_treeDict = treeDict(self.h_network_data, self.eList)
        # #print(f"treeDict{self.h_treeDict}")
        # self.graph = compressed_graph(self.graph, self.h_treeDict)
        self.h_projlist, self.h_projrates, self.h_projsPerQuery, self.h_sharedProjectionsDict, self.h_sharedProjectionsList = generate_all_projections(
            self)
=======
        self.query_workload = generate_workload(query_size,query_length,self.primitiveEvents)
        self.selectivities,self.selectivitiesExperimentData = initialize_selectivities(self.primitiveEvents)
        self.config_single = generate_config_buffer(self.network,self.query_workload,self.selectivities)
        self.single_selectivity = initializeSingleSelectivity(self.CURRENT_SECTION, self.config_single, self.query_workload)

        #This is important to variious files afterwards
        self.h_network_data,self.h_rates_data,self.h_primEvents,self.h_instances,self.h_nodes = initialize_globals(self.network)
        #print(f"DATA {self.h_network_data} and NETWORK {self.h_nodes}")
        self.h_eventNodes,self.h_IndexEventNodes = initEventNodes(self.h_nodes,self.h_network_data)
        # treeDict for graph compression
        self.h_treeDict = treeDict(self.h_network_data, self.eList)
        #print(f"treeDict{self.h_treeDict}")
        # call graph compression function
        self.graph = compressed_graph(self.graph, self.h_treeDict)
        self.h_projlist,self.h_projrates,self.h_projsPerQuery,self.h_sharedProjectionsDict,self.h_sharedProjectionsList = generate_all_projections(self)
>>>>>>> 578d507f
        self.h_projFilterDict = populate_projFilterDict(self)
        self.h_projFilterDict = removeFilters(self)
        self.h_mycombi, self.h_combiDict, self.h_criticalMSTypes_criticalMSProjs, self.h_combiExperimentData = generate_combigen(
            self)
        self.h_criticalMSTypes, self.h_criticalMSProjs = self.h_criticalMSTypes_criticalMSProjs
        self.eval_plan, self.central_eval_plan, self.experiment_result, self.results = calculate_operatorPlacement(self,
                                                                                                                   'test',
                                                                                                                   self.max_parents)
        self.plan = generate_eval_plan(self.network, self.selectivities, self.eval_plan, self.central_eval_plan,
                                       self.query_workload)
        deterministic_flag = self.config.is_selectivities_fixed()
        print(
            f"[INES_DEBUG] Calling generate_prePP (second call) with is_deterministic={deterministic_flag} (mode={self.config.mode})")
        self.results += generate_prePP(self.plan, 'ppmuse', 'e', 0, 0, 1, False, self.allPairs, deterministic_flag)
        # new =False
        # try:
        #      f = open("./res/"+str(filename)+".csv")   
        # except FileNotFoundError:
        #      new = True           
        #      with open("./res/"+str(filename)+".csv", "w")as f:
        #          pass

        # with open("./res/"+str(filename)+".csv", "a") as result:
        #    writer = csv.writer(result)  
        #    if new:
        #        writer.writerow(self.schema)              
        #    writer.writerow(self.results)

# import traceback
# import logging

# # Set up logging to capture all errors in a file
# logging.basicConfig(
#     filename="error_log.txt",
#     level=logging.ERROR,
#     format="%(asctime)s - %(levelname)s - %(message)s"
# )

<<<<<<< HEAD
# Usage Examples:
#
# 1. Fully random simulation:
#    config = SimulationConfig.create_random()
#    sim = INES(config)
#
# 2. Fixed topology only:
#    config = SimulationConfig.create_fixed_topology()  
#    sim = INES(config)
#
# 3. Fixed topology and workload:
#    config = SimulationConfig.create_fixed_workload()
#    sim = INES(config)
#
# 4. Fully deterministic (for reproducible results):
#    config = SimulationConfig.create_deterministic()
#    sim = INES(config)
#
# 5. Legacy compatibility:
#    sim = INES.create_legacy(12, 0.5, 6, 0.3, 10, 3, 5, hardcoded_selectivities=True)
=======
try:
    my_ines = INES(50, 0.5, 8, 1.3, 10, 5, 5)
except Exception as e:
    error_message = f"❌ Exception: {str(e)}\n"
    print(error_message)  # Optional: also print to console
>>>>>>> 578d507f
<|MERGE_RESOLUTION|>--- conflicted
+++ resolved
@@ -4,11 +4,7 @@
 import numpy as np
 
 from Node import Node
-<<<<<<< HEAD
 from network import generate_eventrates, create_random_tree, generate_events
-=======
-from network import generate_eventrates, create_random_tree,generate_events, compressed_graph, treeDict
->>>>>>> 578d507f
 from graph import create_fog_graph
 from graph import draw_graph
 from allPairs import populate_allPairs
@@ -428,24 +424,12 @@
         self.query_size = config.query_size
         self.query_length = config.query_length
 
-<<<<<<< HEAD
         # Initialize result schema for experiments
         self.schema = ["ID", "TransmissionRatio", "Transmission", "INEvTransmission", "FilterUsed", "Nodes",
                        "EventSkew", "EventNodeRatio", "WorkloadSize", "NumberProjections", "MinimalSelectivity",
                        "MedianSelectivity", "CombigenComputationTime", "Efficiency", "PlacementComputationTime",
                        "centralHopLatency", "Depth", "CentralTransmission", "LowerBound", "EventTypes",
                        "MaximumParents", "exact_costs", "PushPullTime", "MaxPushPullLatency", "endTransmissionRatio"]
-=======
-    def __init__(self, nwSize: int, node_event_ratio: float, num_eventtypes: int, eventskew: float, max_partens: int, query_size: int, query_length:int):
-        self.schema = ["ID", "TransmissionRatio", "Transmission","INEvTransmission","FilterUsed", "Nodes", "EventSkew", "EventNodeRatio", "WorkloadSize", "NumberProjections", "MinimalSelectivity", "MedianSelectivity","CombigenComputationTime", "Efficiency", "PlacementComputationTime", "centralHopLatency", "Depth",  "CentralTransmission", "LowerBound", "EventTypes", "MaximumParents", "exact_costs","PushPullTime","MaxPushPullLatency"] 
-        self.nwSize = nwSize
-        self.node_event_ratio = node_event_ratio
-        self.number_eventtypes = num_eventtypes
-        self.eventskew = eventskew
-        self.max_parents = max_partens
-        self.query_size = query_size
-        self.query_length = query_length
->>>>>>> 578d507f
 
         # Initialize core simulation parameters
         from projections import generate_all_projections
@@ -535,7 +519,6 @@
         self.graph = create_fog_graph(self.network)
         self.allPairs = populate_allPairs(self.graph)
         self.h_longestPath = getLongest(self.allPairs)
-<<<<<<< HEAD
 
     def _initialize_query_workload(self):
         """Generate query workload based on configuration mode."""
@@ -597,23 +580,6 @@
         # self.graph = compressed_graph(self.graph, self.h_treeDict)
         self.h_projlist, self.h_projrates, self.h_projsPerQuery, self.h_sharedProjectionsDict, self.h_sharedProjectionsList = generate_all_projections(
             self)
-=======
-        self.query_workload = generate_workload(query_size,query_length,self.primitiveEvents)
-        self.selectivities,self.selectivitiesExperimentData = initialize_selectivities(self.primitiveEvents)
-        self.config_single = generate_config_buffer(self.network,self.query_workload,self.selectivities)
-        self.single_selectivity = initializeSingleSelectivity(self.CURRENT_SECTION, self.config_single, self.query_workload)
-
-        #This is important to variious files afterwards
-        self.h_network_data,self.h_rates_data,self.h_primEvents,self.h_instances,self.h_nodes = initialize_globals(self.network)
-        #print(f"DATA {self.h_network_data} and NETWORK {self.h_nodes}")
-        self.h_eventNodes,self.h_IndexEventNodes = initEventNodes(self.h_nodes,self.h_network_data)
-        # treeDict for graph compression
-        self.h_treeDict = treeDict(self.h_network_data, self.eList)
-        #print(f"treeDict{self.h_treeDict}")
-        # call graph compression function
-        self.graph = compressed_graph(self.graph, self.h_treeDict)
-        self.h_projlist,self.h_projrates,self.h_projsPerQuery,self.h_sharedProjectionsDict,self.h_sharedProjectionsList = generate_all_projections(self)
->>>>>>> 578d507f
         self.h_projFilterDict = populate_projFilterDict(self)
         self.h_projFilterDict = removeFilters(self)
         self.h_mycombi, self.h_combiDict, self.h_criticalMSTypes_criticalMSProjs, self.h_combiExperimentData = generate_combigen(
@@ -652,7 +618,6 @@
 #     format="%(asctime)s - %(levelname)s - %(message)s"
 # )
 
-<<<<<<< HEAD
 # Usage Examples:
 #
 # 1. Fully random simulation:
@@ -672,11 +637,4 @@
 #    sim = INES(config)
 #
 # 5. Legacy compatibility:
-#    sim = INES.create_legacy(12, 0.5, 6, 0.3, 10, 3, 5, hardcoded_selectivities=True)
-=======
-try:
-    my_ines = INES(50, 0.5, 8, 1.3, 10, 5, 5)
-except Exception as e:
-    error_message = f"❌ Exception: {str(e)}\n"
-    print(error_message)  # Optional: also print to console
->>>>>>> 578d507f
+#    sim = INES.create_legacy(12, 0.5, 6, 0.3, 10, 3, 5, hardcoded_selectivities=True)